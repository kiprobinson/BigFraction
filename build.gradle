--- conflicted
+++ resolved
@@ -1,154 +1,150 @@
-buildscript {
-  repositories {
-    mavenCentral()
-  }
-  dependencies {
-    classpath "io.codearte.gradle.nexus:gradle-nexus-staging-plugin:0.8.0"
-  }
-}
-
-// Apply the java plugin to add support for Java
-apply plugin: 'java'
-
-apply plugin: 'maven'
-apply plugin: 'signing'
-apply plugin: 'io.codearte.nexus-staging'
-
-//jacoco: code coverage tool. Binary file is always generated (build/jacoco/*.exec).
-//To generate HTML report, run:  gradle jacoco
-apply plugin: 'jacoco'
-
-// Java compatibility. 
-sourceCompatibility = 1.7
-targetCompatibility = 1.7
-
-group = "com.github.kiprobinson"
-archivesBaseName = "bigfraction"
-version = "0.0.4"
-
-<<<<<<< HEAD
-def projectClassifier = 'java7'
-=======
-//Project classifier will be null on master, 'java6' or 'java7' on branch.
-//Keeping as a separate var to avoid a merge conflict on every new version released.
-def projectClassifier = null
-if(projectClassifier != null)
-  version += '-' + projectClassifier
->>>>>>> 20a08d91
-
-//Use the maven repo...
-repositories {
-  mavenLocal()
-  mavenCentral()
-}
-
-// In this section you declare the dependencies for your production and test code
-dependencies {
-  testCompile 'junit:junit:4.12'
-}
-
-javadoc {
-  source = sourceSets.main.allJava
-  options {
-    links 'http://docs.oracle.com/javase/7/docs/api/'
-  }
-}
-
-task sourcesJar(type: Jar) {
-  classifier = 'sources'
-  from sourceSets.main.allSource
-}
-
-task javadocJar(type: Jar, dependsOn: javadoc) {
-  classifier = 'javadoc'
-  from javadoc.destinationDir
-}
-
-artifacts {
-  archives sourcesJar
-  archives javadocJar
-}
-
-
-signing {
-  sign configurations.archives
-}
-
-//NOTE TO SELF: following properties come from gitignore'd gradle.properties file:
-// signing.keyId
-// signing.password
-// signing.secretKeyRingFile
-// ossrhUsername
-// ossrhPassword
-//
-// Another note to self-  release process:
-// 1.  gradlew clean build uploadArchives
-//   ... wait a minute or two ...
-// 2.  gradlew closeRepository
-//   ... wait a minute or two ...
-// 3.  gradlew releaseRepository
-uploadArchives {
-  repositories {
-    mavenDeployer {
-      beforeDeployment { MavenDeployment deployment -> signing.signPom(deployment) }
-      
-      repository(url: "https://oss.sonatype.org/service/local/staging/deploy/maven2/") {
-        authentication(userName: ossrhUsername, password: ossrhPassword)
-      }
-      
-      snapshotRepository(url: "https://oss.sonatype.org/content/repositories/snapshots/") {
-        authentication(userName: ossrhUsername, password: ossrhPassword)
-      }
-      
-      pom.project {
-        name 'Big Fraction'
-        packaging 'jar'
-        artifactId 'bigfraction'
-        description 'Java library to represent arbitrary-precision fraction as a ratio of two BigIntegers.'
-        url 'https://github.com/kiprobinson/BigFraction'
-        
-        scm {
-          connection 'scm:git:git://github.com/kiprobinson/BigFraction.git'
-          developerConnection 'scm:git:ssh://github.com/kiprobinson/BigFraction.git'
-          url 'https://github.com/kiprobinson/BigFraction/tree/master'
-        }
-        
-        licenses {
-          license {
-            name 'The Apache License, Version 2.0'
-            url 'http://www.apache.org/licenses/LICENSE-2.0.txt'
-          }
-        }
-        
-        developers {
-          developer {
-            id 'kiprobinson'
-            name 'Kip Robinson'
-            email 'kip.robinson@gmail.com'
-          }
-        }
-      }
-    }
-  }
-}
-
-nexusStaging {
-  packageGroup = 'com.github.kiprobinson'
-  stagingProfileId = '5ff5b050a01221'
-  username = ossrhUsername
-  password = ossrhPassword
-  //numberOfRetries = 3
-}
-
-jacoco {
-  toolVersion = "0.7.+"
-}
-jacocoTestReport {
-  dependsOn test
-  reports {
-    xml.enabled false
-    csv.enabled false
-    html.destination "${buildDir}/reports/jacoco"
-  }
-}
-
+buildscript {
+  repositories {
+    mavenCentral()
+  }
+  dependencies {
+    classpath "io.codearte.gradle.nexus:gradle-nexus-staging-plugin:0.8.0"
+  }
+}
+
+// Apply the java plugin to add support for Java
+apply plugin: 'java'
+
+apply plugin: 'maven'
+apply plugin: 'signing'
+apply plugin: 'io.codearte.nexus-staging'
+
+//jacoco: code coverage tool. Binary file is always generated (build/jacoco/*.exec).
+//To generate HTML report, run:  gradle jacoco
+apply plugin: 'jacoco'
+
+// Java compatibility. 
+sourceCompatibility = 1.7
+targetCompatibility = 1.7
+
+group = "com.github.kiprobinson"
+archivesBaseName = "bigfraction"
+version = "0.0.4"
+
+//Project classifier will be null on master, 'java6' or 'java7' on branch.
+//Keeping as a separate var to avoid a merge conflict on every new version released.
+def projectClassifier = 'java7'
+if(projectClassifier != null)
+  version += '-' + projectClassifier
+
+//Use the maven repo...
+repositories {
+  mavenLocal()
+  mavenCentral()
+}
+
+// In this section you declare the dependencies for your production and test code
+dependencies {
+  testCompile 'junit:junit:4.12'
+}
+
+javadoc {
+  source = sourceSets.main.allJava
+  options {
+    links 'http://docs.oracle.com/javase/7/docs/api/'
+  }
+}
+
+task sourcesJar(type: Jar) {
+  classifier = 'sources'
+  from sourceSets.main.allSource
+}
+
+task javadocJar(type: Jar, dependsOn: javadoc) {
+  classifier = 'javadoc'
+  from javadoc.destinationDir
+}
+
+artifacts {
+  archives sourcesJar
+  archives javadocJar
+}
+
+
+signing {
+  sign configurations.archives
+}
+
+//NOTE TO SELF: following properties come from gitignore'd gradle.properties file:
+// signing.keyId
+// signing.password
+// signing.secretKeyRingFile
+// ossrhUsername
+// ossrhPassword
+//
+// Another note to self-  release process:
+// 1.  gradlew clean build uploadArchives
+//   ... wait a minute or two ...
+// 2.  gradlew closeRepository
+//   ... wait a minute or two ...
+// 3.  gradlew releaseRepository
+uploadArchives {
+  repositories {
+    mavenDeployer {
+      beforeDeployment { MavenDeployment deployment -> signing.signPom(deployment) }
+      
+      repository(url: "https://oss.sonatype.org/service/local/staging/deploy/maven2/") {
+        authentication(userName: ossrhUsername, password: ossrhPassword)
+      }
+      
+      snapshotRepository(url: "https://oss.sonatype.org/content/repositories/snapshots/") {
+        authentication(userName: ossrhUsername, password: ossrhPassword)
+      }
+      
+      pom.project {
+        name 'Big Fraction'
+        packaging 'jar'
+        artifactId 'bigfraction'
+        description 'Java library to represent arbitrary-precision fraction as a ratio of two BigIntegers.'
+        url 'https://github.com/kiprobinson/BigFraction'
+        
+        scm {
+          connection 'scm:git:git://github.com/kiprobinson/BigFraction.git'
+          developerConnection 'scm:git:ssh://github.com/kiprobinson/BigFraction.git'
+          url 'https://github.com/kiprobinson/BigFraction/tree/master'
+        }
+        
+        licenses {
+          license {
+            name 'The Apache License, Version 2.0'
+            url 'http://www.apache.org/licenses/LICENSE-2.0.txt'
+          }
+        }
+        
+        developers {
+          developer {
+            id 'kiprobinson'
+            name 'Kip Robinson'
+            email 'kip.robinson@gmail.com'
+          }
+        }
+      }
+    }
+  }
+}
+
+nexusStaging {
+  packageGroup = 'com.github.kiprobinson'
+  stagingProfileId = '5ff5b050a01221'
+  username = ossrhUsername
+  password = ossrhPassword
+  //numberOfRetries = 3
+}
+
+jacoco {
+  toolVersion = "0.7.+"
+}
+jacocoTestReport {
+  dependsOn test
+  reports {
+    xml.enabled false
+    csv.enabled false
+    html.destination "${buildDir}/reports/jacoco"
+  }
+}
+